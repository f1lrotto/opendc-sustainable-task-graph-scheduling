import { combineReducers } from "redux";
import { OPEN_EXPERIMENT_SUCCEEDED } from "../actions/experiments";
import { GO_DOWN_ONE_INTERACTION_LEVEL } from "../actions/interaction-level";
import {
  CANCEL_NEW_ROOM_CONSTRUCTION_SUCCEEDED,
  FINISH_NEW_ROOM_CONSTRUCTION,
  FINISH_ROOM_EDIT,
  START_NEW_ROOM_CONSTRUCTION_SUCCEEDED,
  START_ROOM_EDIT
} from "../actions/topology/building";
import {
<<<<<<< HEAD
=======
  DELETE_ROOM,
>>>>>>> aef3e697
  START_RACK_CONSTRUCTION,
  STOP_RACK_CONSTRUCTION
} from "../actions/topology/room";

export function currentRoomInConstruction(state = -1, action) {
  switch (action.type) {
    case START_NEW_ROOM_CONSTRUCTION_SUCCEEDED:
      return action.roomId;
    case START_ROOM_EDIT:
      return action.roomId;
    case CANCEL_NEW_ROOM_CONSTRUCTION_SUCCEEDED:
    case FINISH_NEW_ROOM_CONSTRUCTION:
    case OPEN_EXPERIMENT_SUCCEEDED:
    case FINISH_ROOM_EDIT:
    case DELETE_ROOM:
      return -1;
    default:
      return state;
  }
}

export function inRackConstructionMode(state = false, action) {
  switch (action.type) {
    case START_RACK_CONSTRUCTION:
      return true;
    case STOP_RACK_CONSTRUCTION:
    case OPEN_EXPERIMENT_SUCCEEDED:
    case GO_DOWN_ONE_INTERACTION_LEVEL:
      return false;
    default:
      return state;
  }
}

export const construction = combineReducers({
  currentRoomInConstruction,
  inRackConstructionMode
});<|MERGE_RESOLUTION|>--- conflicted
+++ resolved
@@ -9,10 +9,7 @@
   START_ROOM_EDIT
 } from "../actions/topology/building";
 import {
-<<<<<<< HEAD
-=======
   DELETE_ROOM,
->>>>>>> aef3e697
   START_RACK_CONSTRUCTION,
   STOP_RACK_CONSTRUCTION
 } from "../actions/topology/room";
